--- conflicted
+++ resolved
@@ -21,12 +21,6 @@
 angular.module('dgc.search').controller('SearchController', ['$scope', '$location', '$http', '$state', '$stateParams', 'SearchResource', 'NotificationService',
     function($scope, $location, $http, $state, $stateParams, SearchResource, NotificationService) {
 
-<<<<<<< HEAD
-        $scope.types = ['table', 'column', 'db', 'view', 'loadprocess', 'storagedesc'];
-        $scope.results = [];
-        $scope.resultCount = 0;
-        $scope.isCollapsed = true;
-=======
         $scope.types = ['table','column','db','view','loadprocess','storagedesc'];
         $scope.results = [];
         $scope.resultCount=0;
@@ -40,24 +34,10 @@
         $scope.setPage = function (pageNo) {
             $scope.currentPage = pageNo;
         };
->>>>>>> cbf662db
         $scope.search = function(query) {
             $scope.results = [];
             NotificationService.reset();
             $scope.limit = 4;
-<<<<<<< HEAD
-            SearchResource.search({
-                query: query
-            }, function searchSuccess(response) {
-                $scope.results = response.results;
-                $scope.resultCount = response.count;
-                if ($scope.results.length < 1) {
-                    NotificationService.error('No Result found', false);
-                }
-                $state.go('search.results', {
-                    query: query
-                }, {
-=======
             SearchResource.search({query:query}, function searchSuccess(response) {
 
                 $scope.resultCount=response.count;
@@ -86,7 +66,6 @@
                     }
                 });
                 $state.go('search.results', {query:query}, {
->>>>>>> cbf662db
                     location: 'replace'
                 });
 
@@ -96,17 +75,13 @@
         };
 
         $scope.typeAvailable = function() {
-<<<<<<< HEAD
-            return $scope.types.indexOf(this.results.dataType.typeName && this.results.dataType.typeName.toLowerCase()) > -1;
-=======
 
-           if($scope.results.dataType) {
-               return $scope.types.indexOf($scope.results.dataType.typeName && $scope.results.dataType.typeName.toLowerCase()) > -1;
-           }
+            if($scope.results.dataType) {
+                return $scope.types.indexOf($scope.results.dataType.typeName && $scope.results.dataType.typeName.toLowerCase()) > -1;
+            }
         };
         $scope.doToggle = function($event,el) {
             this.isCollapsed = !el;
->>>>>>> cbf662db
         };
         $scope.filterSearchResults = function(items) {
             var res = {};
@@ -118,30 +93,11 @@
                 }
             });
 
-<<<<<<< HEAD
-        /* $scope.$watch("currentPage + numPerPage", function() {
-             var begin = (($scope.currentPage - 1) * $scope.numPerPage);
-             var end = begin + $scope.numPerPage;
-
-             $scope.filteredResults = $scope.rows.slice(begin, end);
-         });*/
-        $scope.filterSearchResults = function(items) {
-            var res = {};
-            angular.forEach(items, function(value, key) {
-                if ((typeof value !== 'object'))
-                    res[key] = value;
-            });
-            return res;
-        };
-
-        $scope.query = $stateParams.query;
-=======
             $scope.keyLength = count;
             return res;
         };
         $scope.searchQuery = $location.search();
         $scope.query=($location.search()).query;
->>>>>>> cbf662db
         if ($scope.query) {
             $scope.searchMessage = 'searching...';
             $scope.search($scope.query);
