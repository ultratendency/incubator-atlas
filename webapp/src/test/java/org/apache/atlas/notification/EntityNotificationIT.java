/**
 * Licensed to the Apache Software Foundation (ASF) under one
 * or more contributor license agreements.  See the NOTICE file
 * distributed with this work for additional information
 * regarding copyright ownership.  The ASF licenses this file
 * to you under the Apache License, Version 2.0 (the
 * "License"); you may not use this file except in compliance
 * with the License.  You may obtain a copy of the License at
 * <p/>
 * http://www.apache.org/licenses/LICENSE-2.0
 * <p/>
 * Unless required by applicable law or agreed to in writing, software
 * distributed under the License is distributed on an "AS IS" BASIS,
 * WITHOUT WARRANTIES OR CONDITIONS OF ANY KIND, either express or implied.
 * See the License for the specific language governing permissions and
 * limitations under the License.
 */

package org.apache.atlas.notification;

import com.google.common.collect.ImmutableList;
import com.google.inject.Inject;
import com.sun.jersey.api.client.ClientResponse;
import com.sun.jersey.api.client.WebResource;
import org.apache.atlas.notification.entity.EntityNotification;
import org.apache.atlas.typesystem.IReferenceableInstance;
import org.apache.atlas.typesystem.IStruct;
import org.apache.atlas.typesystem.Referenceable;
import org.apache.atlas.typesystem.Struct;
import org.apache.atlas.typesystem.json.InstanceSerialization;
import org.apache.atlas.typesystem.json.TypesSerialization$;
import org.apache.atlas.typesystem.persistence.Id;
import org.apache.atlas.typesystem.types.HierarchicalTypeDefinition;
import org.apache.atlas.typesystem.types.TraitType;
import org.apache.atlas.typesystem.types.utils.TypesUtil;
import org.apache.atlas.web.resources.BaseResourceIT;
import org.apache.atlas.web.util.Servlets;
import org.testng.Assert;
import org.testng.annotations.BeforeClass;
import org.testng.annotations.Guice;
import org.testng.annotations.Test;

import javax.ws.rs.HttpMethod;
import javax.ws.rs.core.Response;
import java.util.Collections;
import java.util.LinkedList;
import java.util.List;

import static org.testng.Assert.assertEquals;
import static org.testng.Assert.assertFalse;
import static org.testng.Assert.assertTrue;

/**
 * Entity Notification Integration Tests.
 */
@Guice(modules = NotificationModule.class)
public class EntityNotificationIT extends BaseResourceIT {

    private static final String ENTITIES = "api/atlas/entities";
    private static final String TRAITS = "traits";
    private final String DATABASE_NAME = "db" + randomString();
    private final String TABLE_NAME = "table" + randomString();
    @Inject
    private NotificationInterface notificationInterface;
    private Id tableId;
    private String traitName;
    private NotificationConsumer<EntityNotification> notificationConsumer;

    @BeforeClass
    public void setUp() throws Exception {
        super.setUp();
        createTypeDefinitions();

        List<NotificationConsumer<EntityNotification>> consumers =
            notificationInterface.createConsumers(NotificationInterface.NotificationType.ENTITIES, 1);

        notificationConsumer = consumers.iterator().next();
    }

    @Test
    public void testCreateEntity() throws Exception {
        Referenceable tableInstance = createHiveTableInstance(DATABASE_NAME, TABLE_NAME);

        tableId = createInstance(tableInstance);

        final String guid = tableId._getId();

<<<<<<< HEAD
        waitForNotification(notificationConsumer, MAX_WAIT_TIME);

        EntityNotification entityNotification = notificationConsumer.getLastEntityNotification();

        assertNotNull(entityNotification);
        assertEquals(EntityNotification.OperationType.ENTITY_CREATE, entityNotification.getOperationType());

        IReferenceableInstance entity = entityNotification.getEntity();

        assertEquals(HIVE_TABLE_TYPE, entity.getTypeName());
        assertEquals(guid, entity.getId()._getId());
=======
        waitForNotification(notificationConsumer, MAX_WAIT_TIME,
                newNotificationPredicate(EntityNotification.OperationType.ENTITY_CREATE, HIVE_TABLE_TYPE, guid));
>>>>>>> 2cae42c0
    }

    @Test(dependsOnMethods = "testCreateEntity")
    public void testUpdateEntity() throws Exception {
        final String property = "description";
        final String newValue = "New description!";

        final String guid = tableId._getId();

        serviceClient.updateEntityAttribute(guid, property, newValue);
<<<<<<< HEAD

        waitForNotification(notificationConsumer, MAX_WAIT_TIME);

        EntityNotification entityNotification = notificationConsumer.getLastEntityNotification();

        assertNotNull(entityNotification);
        assertEquals(EntityNotification.OperationType.ENTITY_UPDATE, entityNotification.getOperationType());
=======
>>>>>>> 2cae42c0

        waitForNotification(notificationConsumer, MAX_WAIT_TIME,
                newNotificationPredicate(EntityNotification.OperationType.ENTITY_UPDATE, HIVE_TABLE_TYPE, guid));
    }

    @Test(dependsOnMethods = "testCreateEntity")
    public void testAddTrait() throws Exception {
        String superSuperTraitName = "SuperTrait" + randomString();
        createTrait(superSuperTraitName);

        String superTraitName = "SuperTrait" + randomString();
        createTrait(superTraitName, superSuperTraitName);

        traitName = "Trait" + randomString();
        createTrait(traitName, superTraitName);

        Struct traitInstance = new Struct(traitName);
        String traitInstanceJSON = InstanceSerialization.toJson(traitInstance, true);
        LOG.debug("Trait instance = " + traitInstanceJSON);

        final String guid = tableId._getId();

        ClientResponse clientResponse = addTrait(guid, traitInstanceJSON);
        assertEquals(clientResponse.getStatus(), Response.Status.CREATED.getStatusCode());

<<<<<<< HEAD
        waitForNotification(notificationConsumer, MAX_WAIT_TIME);

        EntityNotification entityNotification = notificationConsumer.getLastEntityNotification();

        assertNotNull(entityNotification);
        assertEquals(EntityNotification.OperationType.TRAIT_ADD, entityNotification.getOperationType());
=======
        EntityNotification entityNotification = waitForNotification(notificationConsumer, MAX_WAIT_TIME,
                newNotificationPredicate(EntityNotification.OperationType.TRAIT_ADD, HIVE_TABLE_TYPE, guid));
>>>>>>> 2cae42c0

        IReferenceableInstance entity = entityNotification.getEntity();
        assertTrue(entity.getTraits().contains(traitName));

        List<IStruct> allTraits = entityNotification.getAllTraits();
        List<String> allTraitNames = new LinkedList<>();

        for (IStruct struct : allTraits) {
            allTraitNames.add(struct.getTypeName());
        }
        assertTrue(allTraitNames.contains(traitName));
        assertTrue(allTraitNames.contains(superTraitName));
        assertTrue(allTraitNames.contains(superSuperTraitName));

        String anotherTraitName = "Trait" + randomString();
        createTrait(anotherTraitName, superTraitName);

        traitInstance = new Struct(anotherTraitName);
        traitInstanceJSON = InstanceSerialization.toJson(traitInstance, true);
        LOG.debug("Trait instance = " + traitInstanceJSON);

        clientResponse = addTrait(guid, traitInstanceJSON);
        assertEquals(clientResponse.getStatus(), Response.Status.CREATED.getStatusCode());

<<<<<<< HEAD
        waitForNotification(notificationConsumer, MAX_WAIT_TIME);

        entityNotification = notificationConsumer.getLastEntityNotification();

        assertNotNull(entityNotification);
        assertEquals(EntityNotification.OperationType.TRAIT_ADD, entityNotification.getOperationType());
=======
        entityNotification = waitForNotification(notificationConsumer, MAX_WAIT_TIME,
                newNotificationPredicate(EntityNotification.OperationType.TRAIT_ADD, HIVE_TABLE_TYPE, guid));
>>>>>>> 2cae42c0

        allTraits = entityNotification.getAllTraits();
        allTraitNames = new LinkedList<>();

        for (IStruct struct : allTraits) {
            allTraitNames.add(struct.getTypeName());
        }
        assertTrue(allTraitNames.contains(traitName));
        assertTrue(allTraitNames.contains(anotherTraitName));
        // verify that the super type shows up twice in all traits
        assertEquals(2, Collections.frequency(allTraitNames, superTraitName));
    }

    @Test(dependsOnMethods = "testAddTrait")
    public void testDeleteTrait() throws Exception {
        final String guid = tableId._getId();

        ClientResponse clientResponse = deleteTrait(guid, traitName);
        Assert.assertEquals(clientResponse.getStatus(), Response.Status.OK.getStatusCode());

<<<<<<< HEAD
        waitForNotification(notificationConsumer, MAX_WAIT_TIME);

        EntityNotification entityNotification = notificationConsumer.getLastEntityNotification();
=======
        EntityNotification entityNotification = waitForNotification(notificationConsumer, MAX_WAIT_TIME,
                newNotificationPredicate(EntityNotification.OperationType.TRAIT_DELETE, HIVE_TABLE_TYPE, guid));
>>>>>>> 2cae42c0

        assertFalse(entityNotification.getEntity().getTraits().contains(traitName));
    }


    // ----- helper methods ---------------------------------------------------

    private void createTrait(String traitName, String ... superTraitNames) throws Exception {
        HierarchicalTypeDefinition<TraitType> trait =
            TypesUtil.createTraitTypeDef(traitName, ImmutableList.copyOf(superTraitNames));

        String traitDefinitionJSON = TypesSerialization$.MODULE$.toJson(trait, true);
        LOG.debug("Trait definition = " + traitDefinitionJSON);
        createType(traitDefinitionJSON);
    }

    private ClientResponse addTrait(String guid, String traitInstance) {
        WebResource resource = service.path(ENTITIES).path(guid).path(TRAITS);

        return resource.accept(Servlets.JSON_MEDIA_TYPE)
            .type(Servlets.JSON_MEDIA_TYPE)
            .method(HttpMethod.POST, ClientResponse.class, traitInstance);
    }

    private ClientResponse deleteTrait(String guid, String traitName) {
        WebResource resource = service.path(ENTITIES).path(guid).path(TRAITS).path(traitName);

        return resource.accept(Servlets.JSON_MEDIA_TYPE).type(Servlets.JSON_MEDIA_TYPE)
            .method(HttpMethod.DELETE, ClientResponse.class);
    }
}<|MERGE_RESOLUTION|>--- conflicted
+++ resolved
@@ -85,22 +85,8 @@
 
         final String guid = tableId._getId();
 
-<<<<<<< HEAD
-        waitForNotification(notificationConsumer, MAX_WAIT_TIME);
-
-        EntityNotification entityNotification = notificationConsumer.getLastEntityNotification();
-
-        assertNotNull(entityNotification);
-        assertEquals(EntityNotification.OperationType.ENTITY_CREATE, entityNotification.getOperationType());
-
-        IReferenceableInstance entity = entityNotification.getEntity();
-
-        assertEquals(HIVE_TABLE_TYPE, entity.getTypeName());
-        assertEquals(guid, entity.getId()._getId());
-=======
         waitForNotification(notificationConsumer, MAX_WAIT_TIME,
                 newNotificationPredicate(EntityNotification.OperationType.ENTITY_CREATE, HIVE_TABLE_TYPE, guid));
->>>>>>> 2cae42c0
     }
 
     @Test(dependsOnMethods = "testCreateEntity")
@@ -111,16 +97,6 @@
         final String guid = tableId._getId();
 
         serviceClient.updateEntityAttribute(guid, property, newValue);
-<<<<<<< HEAD
-
-        waitForNotification(notificationConsumer, MAX_WAIT_TIME);
-
-        EntityNotification entityNotification = notificationConsumer.getLastEntityNotification();
-
-        assertNotNull(entityNotification);
-        assertEquals(EntityNotification.OperationType.ENTITY_UPDATE, entityNotification.getOperationType());
-=======
->>>>>>> 2cae42c0
 
         waitForNotification(notificationConsumer, MAX_WAIT_TIME,
                 newNotificationPredicate(EntityNotification.OperationType.ENTITY_UPDATE, HIVE_TABLE_TYPE, guid));
@@ -146,17 +122,8 @@
         ClientResponse clientResponse = addTrait(guid, traitInstanceJSON);
         assertEquals(clientResponse.getStatus(), Response.Status.CREATED.getStatusCode());
 
-<<<<<<< HEAD
-        waitForNotification(notificationConsumer, MAX_WAIT_TIME);
-
-        EntityNotification entityNotification = notificationConsumer.getLastEntityNotification();
-
-        assertNotNull(entityNotification);
-        assertEquals(EntityNotification.OperationType.TRAIT_ADD, entityNotification.getOperationType());
-=======
         EntityNotification entityNotification = waitForNotification(notificationConsumer, MAX_WAIT_TIME,
                 newNotificationPredicate(EntityNotification.OperationType.TRAIT_ADD, HIVE_TABLE_TYPE, guid));
->>>>>>> 2cae42c0
 
         IReferenceableInstance entity = entityNotification.getEntity();
         assertTrue(entity.getTraits().contains(traitName));
@@ -181,17 +148,8 @@
         clientResponse = addTrait(guid, traitInstanceJSON);
         assertEquals(clientResponse.getStatus(), Response.Status.CREATED.getStatusCode());
 
-<<<<<<< HEAD
-        waitForNotification(notificationConsumer, MAX_WAIT_TIME);
-
-        entityNotification = notificationConsumer.getLastEntityNotification();
-
-        assertNotNull(entityNotification);
-        assertEquals(EntityNotification.OperationType.TRAIT_ADD, entityNotification.getOperationType());
-=======
         entityNotification = waitForNotification(notificationConsumer, MAX_WAIT_TIME,
                 newNotificationPredicate(EntityNotification.OperationType.TRAIT_ADD, HIVE_TABLE_TYPE, guid));
->>>>>>> 2cae42c0
 
         allTraits = entityNotification.getAllTraits();
         allTraitNames = new LinkedList<>();
@@ -212,14 +170,8 @@
         ClientResponse clientResponse = deleteTrait(guid, traitName);
         Assert.assertEquals(clientResponse.getStatus(), Response.Status.OK.getStatusCode());
 
-<<<<<<< HEAD
-        waitForNotification(notificationConsumer, MAX_WAIT_TIME);
-
-        EntityNotification entityNotification = notificationConsumer.getLastEntityNotification();
-=======
         EntityNotification entityNotification = waitForNotification(notificationConsumer, MAX_WAIT_TIME,
                 newNotificationPredicate(EntityNotification.OperationType.TRAIT_DELETE, HIVE_TABLE_TYPE, guid));
->>>>>>> 2cae42c0
 
         assertFalse(entityNotification.getEntity().getTraits().contains(traitName));
     }
